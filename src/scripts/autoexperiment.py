--- conflicted
+++ resolved
@@ -4,14 +4,8 @@
 import yaml
 import subprocess
 
-<<<<<<< HEAD
-epoch_divisor = "None"
-desired_orders = 10
-epochs = 1
-=======
 epochs = 1
 desired_orders = 10
->>>>>>> 58762436
 merging_method = "pcgrad"
 
 yaml_file = "conf/nn/data/default.yaml"
@@ -23,16 +17,9 @@
     # adjust hyperparameters in finetune.yaml
     with open(ft_conf_file, "r") as file:
             config = yaml.safe_load(file)
-<<<<<<< HEAD
-            config['epoch_divisor'] = epoch_divisor
-            config['epochs'] = epochs
-            config['order'] = order
-            config['merging_method'] = merging_method # normal, ties, breadcrumbs, dare, pcgrad
-=======
             config['epochs'] = epochs
             config['order'] = order
             config['merging_method'] = merging_method
->>>>>>> 58762436
             print(config)
     with open(ft_conf_file, "w") as file:
         yaml.dump(config, file)
@@ -40,10 +27,6 @@
     # adjust hyperparameters in task_vectors.yaml
     with open(tv_conf_file, "r") as file:
             config = yaml.safe_load(file)
-<<<<<<< HEAD
-            config['epoch_divisor'] = epoch_divisor
-=======
->>>>>>> 58762436
             config['epochs'] = epochs
             config['order'] = order
             config['task_vectors']['merging_method'] = merging_method
