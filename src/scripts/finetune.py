import logging
import os
import time
from typing import Dict, List, Union

import hydra
import omegaconf
import pytorch_lightning as pl
import torch
import torch.nn as nn
import wandb
from omegaconf import DictConfig, ListConfig
from pytorch_lightning import Callback, LightningModule
from tqdm import tqdm

from nn_core.callbacks import NNTemplateCore
from nn_core.common import PROJECT_ROOT
from nn_core.common.utils import enforce_tags, seed_index_everything
from nn_core.model_logging import NNLogger
from nn_core.serialization import NNCheckpointIO

from tvp.data.datasets.registry import get_dataset
from tvp.modules.encoder import ImageEncoder
from tvp.modules.heads import get_classification_head
from tvp.pl_module.image_classifier import ImageClassifier
from tvp.utils.io_utils import get_class, load_model_from_artifact
from tvp.utils.utils import LabelSmoothing, build_callbacks

pylogger = logging.getLogger(__name__)
torch.set_float32_matmul_precision("high")

num_to_th = {
    1: "st",
    2: "nd",
    3: "rd",
    4: "th",
    5: "th",
    6: "th",
    7: "th",
    8: "th",
    9: "th",
    10:"th",
    11:"th",
    12:"th",
    13:"th",
    14:"th",
    15:"th",
    16:"th",
    17:"th",
    18:"th",
    19:"th",
    20:"th",
    21:"th",
    22:"th",
    23:"th",
    24:"th",
    25:"th",
    26:"th",
    27:"th",
    28:"th",
    29:"th",
    30:"th",
    31:"th",
    32:"th",
    33:"th",
    34:"th",
    35:"th",
}


def run(cfg: DictConfig):
    seed_index_everything(cfg)

    template_core: NNTemplateCore = NNTemplateCore(
        restore_cfg=cfg.train.get("restore", None),
    )

    logger: NNLogger = NNLogger(logging_cfg=cfg.train.logging, cfg=cfg, resume_id=template_core.resume_id)

    #zeroshot_identifier = f"{cfg.nn.module.model.model_name}_pt" # pretrained checkpoint
    #zeroshot_identifier = f"{cfg.nn.module.model.model_name}_{cfg.nn.data.dataset.dataset_name}_0__PosthocClipping0.1" # for additional fine-tuning
    if cfg.order == 1:
        zeroshot_identifier = f"{cfg.nn.module.model.model_name}_pt" 
    else:
<<<<<<< HEAD
        #zeroshot_identifier = f"{cfg.nn.module.model.model_name}_One{cfg.epoch_divisor}Eps{cfg.order - 1}{num_to_th[cfg.order - 1]}OrderUnifiedModel_0" 
        zeroshot_identifier = f"{cfg.nn.module.model.model_name}_4Eps{cfg.order - 1}{num_to_th[cfg.order - 1]}OrderUnifiedModel_0" 
=======
        #zeroshot_identifier = f"{cfg.nn.module.model.model_name}_{cfg.epochs}Eps{cfg.order - 1}{num_to_th[cfg.order - 1]}OrderUnifiedModel_0" 
        zeroshot_identifier = f"{cfg.nn.module.model.model_name}_{cfg.merging_method}_{cfg.epochs}Eps{cfg.order - 1}{num_to_th[cfg.order - 1]}OrderUnifiedModel_0"  
>>>>>>> 58762436


    classification_head_identifier = f"{cfg.nn.module.model.model_name}_{cfg.nn.data.dataset.dataset_name}_head"

    if cfg.reset_pretrained_model:
        image_encoder: ImageEncoder = hydra.utils.instantiate(cfg.nn.module.model, keep_lang=False)
        model_class = get_class(image_encoder)

        metadata = {"model_name": cfg.nn.module.model.model_name, "model_class": model_class}
        upload_model_to_wandb(image_encoder, zeroshot_identifier, logger.experiment, cfg, metadata)

    else:
        image_encoder = load_model_from_artifact(artifact_path=f"{zeroshot_identifier}:latest", run=logger.experiment)

    if cfg.reset_classification_head:
        classification_head = get_classification_head(
            cfg.nn.module.model.model_name,
            cfg.nn.data.train_dataset,
            cfg.nn.data.data_path,
            cfg.misc.ckpt_path,
            cache_dir=cfg.misc.cache_dir,
            openclip_cachedir=cfg.misc.openclip_cachedir,
        )

        model_class = get_class(classification_head)
        metadata = {
            "model_name": cfg.nn.module.model.model_name,
            "model_class": model_class,
            "num_classes": cfg.nn.data.dataset.num_classes,
            "input_size": classification_head.in_features,
        }

        upload_model_to_wandb(
            classification_head, classification_head_identifier, logger.experiment, cfg, metadata=metadata
        )

    else:
        classification_head = load_model_from_artifact(
            artifact_path=f"{classification_head_identifier}:latest", 
            run=logger.experiment
        )

    model: ImageClassifier = hydra.utils.instantiate(
        cfg.nn.module, encoder=image_encoder, classifier=classification_head, _recursive_=False
    )

    dataset = get_dataset(
        cfg.nn.data.train_dataset,
        preprocess_fn=model.encoder.train_preprocess,
        location=cfg.nn.data.data_path,
        batch_size=cfg.nn.data.batch_size.train,
    )

    model.freeze_head()

    callbacks: List[Callback] = build_callbacks(cfg.train.callbacks, template_core)

    storage_dir: str = cfg.core.storage_dir

    pylogger.info("Instantiating the <Trainer>")
    trainer = pl.Trainer(
        default_root_dir=storage_dir,
        plugins=[NNCheckpointIO(jailing_dir=logger.run_dir)],
        #max_epochs=int(cfg.nn.data.dataset.ft_epochs/cfg.epoch_divisor),
<<<<<<< HEAD
        max_epochs = 4, 
=======
        max_epochs = cfg.epochs, 
>>>>>>> 58762436
        logger=logger,
        callbacks=callbacks,
        **cfg.train.trainer,
    )

    pylogger.info(f"Starting fine-tuning on {cfg.ft_on_data_split} data split!")
    if cfg.ft_on_data_split == "train":
        ft_dataloader = dataset.train_loader
    elif cfg.ft_on_data_split == "val":
        ft_dataloader = dataset.val_loader
    else:
        raise ValueError(f"Unknown data split to fine-tune on: {cfg.ft_on_data_split}. Possible values: \"train\" or \"val\"")
    
    trainer.fit(model=model, train_dataloaders=ft_dataloader, ckpt_path=template_core.trainer_ckpt_path)

    pylogger.info("Starting testing!")
    trainer.test(model=model, dataloaders=dataset.test_loader)

    #artifact_name = f"{cfg.nn.module.model.model_name}_{cfg.nn.data.dataset.dataset_name}_{cfg.seed_index}_10Eps1Order"
    #artifact_name = f"{cfg.nn.module.model.model_name}_{cfg.nn.data.dataset.dataset_name}_{cfg.seed_index}_One{cfg.epoch_divisor}Eps{cfg.order}{num_to_th[cfg.order]}Order"
    #artifact_name = f"{cfg.nn.module.model.model_name}_{cfg.nn.data.dataset.dataset_name}_{cfg.seed_index}_sparseClipping{str(model.sparsity_percentile)}"
    #artifact_name = f"{cfg.nn.module.model.model_name}_{cfg.nn.data.dataset.dataset_name}_{cfg.seed_index}_2ndOrder" #2nd order means that the model is trained on the 1st order unified model
    #artifact_name = f"{cfg.nn.module.model.model_name}_{cfg.nn.data.dataset.dataset_name}_{cfg.seed_index}_7Eps1stOrder"
<<<<<<< HEAD
    artifact_name = f"{cfg.nn.module.model.model_name}_{cfg.nn.data.dataset.dataset_name}_{cfg.seed_index}_4Eps{cfg.order}{num_to_th[cfg.order]}Order"

=======
    #artifact_name = f"{cfg.nn.module.model.model_name}_{cfg.nn.data.dataset.dataset_name}_{cfg.seed_index}_10Eps{cfg.order}{num_to_th[cfg.order]}Order"
    artifact_name = f"{cfg.nn.module.model.model_name}_{cfg.nn.data.dataset.dataset_name}_{cfg.seed_index}_{cfg.merging_method}_{cfg.epochs}Eps{cfg.order}{num_to_th[cfg.order]}Order"
>>>>>>> 58762436

    model_class = get_class(image_encoder)
    
    #metadata = {"model_name": cfg.nn.module.model.model_name, "model_class": model_class, "strategy: ": "sparseClipping"}
    metadata = {"model_name": cfg.nn.module.model.model_name, "model_class": model_class}
    upload_model_to_wandb(model.encoder, artifact_name, logger.experiment, cfg, metadata)

    if logger is not None:
        logger.experiment.finish()


def upload_model_to_wandb(
    model: Union[LightningModule, nn.Module], artifact_name, run, cfg: DictConfig, metadata: Dict
):
    model = model.cpu()

    pylogger.info(f"Uploading artifact {artifact_name}")

    model_artifact = wandb.Artifact(name=artifact_name, type="checkpoint", metadata=metadata)

    temp_path = "temp_checkpoint.ckpt"

    if isinstance(model, LightningModule):
        trainer = pl.Trainer(
            plugins=[NNCheckpointIO(jailing_dir="./tmp")],
        )

        trainer.strategy.connect(model)
        trainer.save_checkpoint(temp_path)

        model_artifact.add_file(temp_path + ".zip", name="trained.ckpt.zip")
        path_to_remove = temp_path + ".zip"

    else:
        torch.save(model.state_dict(), temp_path)

        model_artifact.add_file(temp_path, name="trained.ckpt")
        path_to_remove = temp_path

    run.log_artifact(model_artifact)

    os.remove(path_to_remove)


@hydra.main(config_path=str(PROJECT_ROOT / "conf"), config_name="finetune.yaml")
def main(cfg: omegaconf.DictConfig):
    run(cfg)

if __name__ == "__main__":
    main()<|MERGE_RESOLUTION|>--- conflicted
+++ resolved
@@ -82,13 +82,9 @@
     if cfg.order == 1:
         zeroshot_identifier = f"{cfg.nn.module.model.model_name}_pt" 
     else:
-<<<<<<< HEAD
-        #zeroshot_identifier = f"{cfg.nn.module.model.model_name}_One{cfg.epoch_divisor}Eps{cfg.order - 1}{num_to_th[cfg.order - 1]}OrderUnifiedModel_0" 
-        zeroshot_identifier = f"{cfg.nn.module.model.model_name}_4Eps{cfg.order - 1}{num_to_th[cfg.order - 1]}OrderUnifiedModel_0" 
-=======
         #zeroshot_identifier = f"{cfg.nn.module.model.model_name}_{cfg.epochs}Eps{cfg.order - 1}{num_to_th[cfg.order - 1]}OrderUnifiedModel_0" 
         zeroshot_identifier = f"{cfg.nn.module.model.model_name}_{cfg.merging_method}_{cfg.epochs}Eps{cfg.order - 1}{num_to_th[cfg.order - 1]}OrderUnifiedModel_0"  
->>>>>>> 58762436
+
 
 
     classification_head_identifier = f"{cfg.nn.module.model.model_name}_{cfg.nn.data.dataset.dataset_name}_head"
@@ -153,11 +149,7 @@
         default_root_dir=storage_dir,
         plugins=[NNCheckpointIO(jailing_dir=logger.run_dir)],
         #max_epochs=int(cfg.nn.data.dataset.ft_epochs/cfg.epoch_divisor),
-<<<<<<< HEAD
-        max_epochs = 4, 
-=======
         max_epochs = cfg.epochs, 
->>>>>>> 58762436
         logger=logger,
         callbacks=callbacks,
         **cfg.train.trainer,
@@ -181,13 +173,9 @@
     #artifact_name = f"{cfg.nn.module.model.model_name}_{cfg.nn.data.dataset.dataset_name}_{cfg.seed_index}_sparseClipping{str(model.sparsity_percentile)}"
     #artifact_name = f"{cfg.nn.module.model.model_name}_{cfg.nn.data.dataset.dataset_name}_{cfg.seed_index}_2ndOrder" #2nd order means that the model is trained on the 1st order unified model
     #artifact_name = f"{cfg.nn.module.model.model_name}_{cfg.nn.data.dataset.dataset_name}_{cfg.seed_index}_7Eps1stOrder"
-<<<<<<< HEAD
-    artifact_name = f"{cfg.nn.module.model.model_name}_{cfg.nn.data.dataset.dataset_name}_{cfg.seed_index}_4Eps{cfg.order}{num_to_th[cfg.order]}Order"
-
-=======
+
     #artifact_name = f"{cfg.nn.module.model.model_name}_{cfg.nn.data.dataset.dataset_name}_{cfg.seed_index}_10Eps{cfg.order}{num_to_th[cfg.order]}Order"
     artifact_name = f"{cfg.nn.module.model.model_name}_{cfg.nn.data.dataset.dataset_name}_{cfg.seed_index}_{cfg.merging_method}_{cfg.epochs}Eps{cfg.order}{num_to_th[cfg.order]}Order"
->>>>>>> 58762436
 
     model_class = get_class(image_encoder)
     
