--- conflicted
+++ resolved
@@ -4,11 +4,7 @@
   y_key: labels
 core:
   entity: dansolombrinoandfriends
-<<<<<<< HEAD
-  project_name: higher-order-task-arithmetics
-=======
   project_name: task-vectors-playground
->>>>>>> 58762436
   storage_dir: ${oc.env:PROJECT_ROOT}/storage
   tags:
   - dev
