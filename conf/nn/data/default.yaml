accelerator: ${train.trainer.accelerator}
batch_size:
  test: 16
  train: 32
  val: 32
data_path: ${oc.env:PROJECT_ROOT}/data
defaults:
<<<<<<< HEAD
- dataset: rte
=======
- dataset: sst2
>>>>>>> 58762436
- _self_
max_seq_length: 128
num_workers:
  test: 0
  train: 4
  val: 2
splits_pct:
  test: 0.1
  train: 0.8
  val: 0.1
train_dataset: ${nn.data.dataset.dataset_name}<|MERGE_RESOLUTION|>--- conflicted
+++ resolved
@@ -5,11 +5,7 @@
   val: 32
 data_path: ${oc.env:PROJECT_ROOT}/data
 defaults:
-<<<<<<< HEAD
-- dataset: rte
-=======
 - dataset: sst2
->>>>>>> 58762436
 - _self_
 max_seq_length: 128
 num_workers:
