--- conflicted
+++ resolved
@@ -1,25 +1,15 @@
 
 defaults:
   - _self_
-<<<<<<< HEAD
-  # - model: vit
-  #- model: roberta
-  - model: bert
-=======
   - model: vit
   #- model: roberta
   # - model: bert
->>>>>>> 58762436
 
 # _target_: tvp.pl_module.image_classifier.ImageClassifier
 _target_: tvp.pl_module.text_classifier.TextClassifier
 x_key: ${conventions.x_key}
 y_key: ${conventions.y_key}
-<<<<<<< HEAD
-attn_mask_key: ${conventions.attn_mask_key}
-=======
 # attn_mask_key: ${conventions.attn_mask_key} # put this in bert.yml
->>>>>>> 58762436
 encoder: ??
 classifier: ??
 
